from collections import OrderedDict
from copy import deepcopy
from typing import Union, Tuple, List

import numpy as np
import pandas as pd
import sklearn
import torch
from batchgenerators.augmentations.utils import resize_segmentation
from scipy.ndimage import map_coordinates
from skimage.transform import resize
from nnunetv2.configuration import ANISO_THRESHOLD


def get_do_separate_z(spacing: Union[Tuple[float, ...], List[float], np.ndarray], anisotropy_threshold=ANISO_THRESHOLD):
    do_separate_z = (np.max(spacing) / np.min(spacing)) > anisotropy_threshold
    return do_separate_z


def get_lowres_axis(new_spacing: Union[Tuple[float, ...], List[float], np.ndarray]):
    axis = np.where(max(new_spacing) / np.array(new_spacing) == 1)[0]  # find which axis is anisotropic
    return axis


def compute_new_shape(old_shape: Union[Tuple[int, ...], List[int], np.ndarray],
                      old_spacing: Union[Tuple[float, ...], List[float], np.ndarray],
                      new_spacing: Union[Tuple[float, ...], List[float], np.ndarray]) -> np.ndarray:
    assert len(old_spacing) == len(old_shape)
    assert len(old_shape) == len(new_spacing)
    new_shape = np.array([int(round(i / j * k)) for i, j, k in zip(old_spacing, new_spacing, old_shape)])
    return new_shape


<<<<<<< HEAD
def determine_do_sep_z_and_axis(force_separate_z, current_spacing, new_spacing,
                                separate_z_anisotropy_threshold: float = ANISO_THRESHOLD) -> Tuple[bool, int]:
=======
def determine_do_sep_z_and_axis(
        force_separate_z: bool,
        current_spacing,
        new_spacing,
        separate_z_anisotropy_threshold: float = ANISO_THRESHOLD) -> Tuple[bool, Union[int, None]]:
>>>>>>> 8b6adc2b
    if force_separate_z is not None:
        do_separate_z = force_separate_z
        if force_separate_z:
            axis = get_lowres_axis(current_spacing)
        else:
            axis = None
    else:
        if get_do_separate_z(current_spacing, separate_z_anisotropy_threshold):
            do_separate_z = True
            axis = get_lowres_axis(current_spacing)
        elif get_do_separate_z(new_spacing, separate_z_anisotropy_threshold):
            do_separate_z = True
            axis = get_lowres_axis(new_spacing)
        else:
            do_separate_z = False
            axis = None

    if axis is not None:
        if len(axis) == 3:
            do_separate_z = False
            axis = None
        elif len(axis) == 2:
            # this happens for spacings like (0.24, 1.25, 1.25) for example. In that case we do not want to resample
            # separately in the out of plane axis
            do_separate_z = False
            axis = None
        else:
            axis = axis[0]
    return do_separate_z, axis


def resample_data_or_seg_to_spacing(data: np.ndarray,
                                    current_spacing: Union[Tuple[float, ...], List[float], np.ndarray],
                                    new_spacing: Union[Tuple[float, ...], List[float], np.ndarray],
                                    is_seg: bool = False,
                                    order: int = 3, order_z: int = 0,
                                    force_separate_z: Union[bool, None] = False,
                                    separate_z_anisotropy_threshold: float = ANISO_THRESHOLD):
    do_separate_z, axis = determine_do_sep_z_and_axis(force_separate_z, current_spacing, new_spacing,
                                                      separate_z_anisotropy_threshold)

    if data is not None:
        assert data.ndim == 4, "data must be c x y z"

    shape = np.array(data.shape)
    new_shape = compute_new_shape(shape[1:], current_spacing, new_spacing)

    data_reshaped = resample_data_or_seg(data, new_shape, is_seg, axis, order, do_separate_z, order_z=order_z)
    return data_reshaped


def resample_data_or_seg_to_shape(data: Union[torch.Tensor, np.ndarray],
                                  new_shape: Union[Tuple[int, ...], List[int], np.ndarray],
                                  current_spacing: Union[Tuple[float, ...], List[float], np.ndarray],
                                  new_spacing: Union[Tuple[float, ...], List[float], np.ndarray],
                                  is_seg: bool = False,
                                  order: int = 3, order_z: int = 0,
                                  force_separate_z: Union[bool, None] = False,
                                  separate_z_anisotropy_threshold: float = ANISO_THRESHOLD):
    """
    needed for segmentation export. Stupid, I know
    """
    if isinstance(data, torch.Tensor):
        data = data.numpy()

    do_separate_z, axis = determine_do_sep_z_and_axis(force_separate_z, current_spacing, new_spacing,
                                                      separate_z_anisotropy_threshold)

    if data is not None:
        assert data.ndim == 4, "data must be c x y z"

    data_reshaped = resample_data_or_seg(data, new_shape, is_seg, axis, order, do_separate_z, order_z=order_z)
    return data_reshaped


def resample_data_or_seg(data: np.ndarray, new_shape: Union[Tuple[float, ...], List[float], np.ndarray],
                         is_seg: bool = False, axis: Union[None, int] = None, order: int = 3,
                         do_separate_z: bool = False, order_z: int = 0, dtype_out = None):
    """
    separate_z=True will resample with order 0 along z
    :param data:
    :param new_shape:
    :param is_seg:
    :param axis:
    :param order:
    :param do_separate_z:
    :param order_z: only applies if do_separate_z is True
    :return:
    """
    assert data.ndim == 4, "data must be (c, x, y, z)"
    assert len(new_shape) == data.ndim - 1

    if is_seg:
        resize_fn = resize_segmentation
        kwargs = OrderedDict()
    else:
        resize_fn = resize
        kwargs = {'mode': 'edge', 'anti_aliasing': False}
    shape = np.array(data[0].shape)
    new_shape = np.array(new_shape)
    if dtype_out is None:
        dtype_out = data.dtype
    reshaped_final = np.zeros((data.shape[0], *new_shape), dtype=dtype_out)
    if np.any(shape != new_shape):
        data = data.astype(float, copy=False)
        if do_separate_z:
            # print("separate z, order in z is", order_z, "order inplane is", order)
            assert axis is not None, 'If do_separate_z, we need to know what axis is anisotropic'
            if axis == 0:
                new_shape_2d = new_shape[1:]
            elif axis == 1:
                new_shape_2d = new_shape[[0, 2]]
            else:
                new_shape_2d = new_shape[:-1]

            for c in range(data.shape[0]):
                tmp = deepcopy(new_shape)
                tmp[axis] = shape[axis]
                reshaped_here = np.zeros(tmp)
                for slice_id in range(shape[axis]):
                    if axis == 0:
                        reshaped_here[slice_id] = resize_fn(data[c, slice_id], new_shape_2d, order, **kwargs)
                    elif axis == 1:
                        reshaped_here[:, slice_id] = resize_fn(data[c, :, slice_id], new_shape_2d, order, **kwargs)
                    else:
                        reshaped_here[:, :, slice_id] = resize_fn(data[c, :, :, slice_id], new_shape_2d, order, **kwargs)
                if shape[axis] != new_shape[axis]:

                    # The following few lines are blatantly copied and modified from sklearn's resize()
                    rows, cols, dim = new_shape[0], new_shape[1], new_shape[2]
                    orig_rows, orig_cols, orig_dim = reshaped_here.shape

                    # align_corners=False
                    row_scale = float(orig_rows) / rows
                    col_scale = float(orig_cols) / cols
                    dim_scale = float(orig_dim) / dim

                    map_rows, map_cols, map_dims = np.mgrid[:rows, :cols, :dim]
                    map_rows = row_scale * (map_rows + 0.5) - 0.5
                    map_cols = col_scale * (map_cols + 0.5) - 0.5
                    map_dims = dim_scale * (map_dims + 0.5) - 0.5

                    coord_map = np.array([map_rows, map_cols, map_dims])
                    if not is_seg or order_z == 0:
                        reshaped_final[c] = map_coordinates(reshaped_here, coord_map, order=order_z, mode='nearest')[None]
                    else:
                        unique_labels = np.sort(pd.unique(reshaped_here.ravel()))  # np.unique(reshaped_data)
                        for i, cl in enumerate(unique_labels):
                            reshaped_final[c][np.round(
                                map_coordinates((reshaped_here == cl).astype(float), coord_map, order=order_z,
                                                mode='nearest')) > 0.5] = cl
                else:
                    reshaped_final[c] = reshaped_here
        else:
            # print("no separate z, order", order)
            for c in range(data.shape[0]):
                reshaped_final[c] = resize_fn(data[c], new_shape, order, **kwargs)
        return reshaped_final
    else:
        # print("no resampling necessary")
        return data


if __name__ == '__main__':
    input_array = np.random.random((1, 42, 231, 142))
    output_shape = (52, 256, 256)
    out = resample_data_or_seg(input_array, output_shape, is_seg=False, axis=3, order=1, order_z=0, do_separate_z=True)
    print(out.shape, input_array.shape)<|MERGE_RESOLUTION|>--- conflicted
+++ resolved
@@ -31,16 +31,12 @@
     return new_shape
 
 
-<<<<<<< HEAD
-def determine_do_sep_z_and_axis(force_separate_z, current_spacing, new_spacing,
-                                separate_z_anisotropy_threshold: float = ANISO_THRESHOLD) -> Tuple[bool, int]:
-=======
+
 def determine_do_sep_z_and_axis(
         force_separate_z: bool,
         current_spacing,
         new_spacing,
         separate_z_anisotropy_threshold: float = ANISO_THRESHOLD) -> Tuple[bool, Union[int, None]]:
->>>>>>> 8b6adc2b
     if force_separate_z is not None:
         do_separate_z = force_separate_z
         if force_separate_z:
